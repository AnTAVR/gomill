--- conflicted
+++ resolved
@@ -233,7 +233,8 @@
     parser = OptionParser()
     parser.add_option("--fail-command", metavar="COMMAND",
                       help="force a specified gtp command to fail")
-<<<<<<< HEAD
+    parser.add_option("--report-environ", action="store_true",
+                      help="report GOMILL_ environment variables to stderr")
     parser.add_option("--chat-stderr", action="store_true")
     parser.add_option("--copious-stderr", action="store_true")
     parser.add_option("--fake-ponder", action="store_true")
@@ -244,26 +245,18 @@
     parser.add_option("--late-chat", action="store_true")
     parser.add_option("--ignore-broken-stderr-pipe", action="store_true")
     parser.add_option("--seed", type="int")
-=======
-    parser.add_option("--report-environ", action="store_true",
-                      help="report GOMILL_ environment variables to stderr")
->>>>>>> b228485e
     (options, args) = parser.parse_args()
     if args:
         parser.error("too many arguments")
 
-<<<<<<< HEAD
     if options.seed is not None:
         random.seed(options.seed)
 
-=======
     if options.report_environ:
         for key, value in sorted(os.environ.iteritems()):
             if key.startswith("GOMILL_"):
                 print >>sys.stderr, "%s=%s" % (key, value)
 
-    #time.sleep(1)
->>>>>>> b228485e
     try:
         test_player = Test_player()
         test_player.chat_stderr = options.chat_stderr
