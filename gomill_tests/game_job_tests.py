--- conflicted
+++ resolved
@@ -349,12 +349,8 @@
 
 def test_game_job_stderr_set_and_discarded(tc):
     fx = Game_job_fixture(tc)
-<<<<<<< HEAD
+    fx.job.stderr_pathname = "/dev/full"
     fx.job.player_b.stderr_to = 'discard'
-=======
-    fx.job.stderr_pathname = "/dev/full"
-    fx.job.player_b.discard_stderr = True
->>>>>>> 1ab48153
     result = fx.job.run()
     channel = fx.get_channel('one')
     tc.assertIsInstance(channel.requested_stderr, file)
